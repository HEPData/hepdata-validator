--- conflicted
+++ resolved
@@ -36,11 +36,6 @@
         if data is None:
 
             try:
-<<<<<<< HEAD
-                data = yaml.load(open(file_path, 'r'), Loader=yaml.CLoader)
-            except:  # pragma: no cover
-                data = yaml.load(open(file_path, 'r'))  # pragma: no cover
-=======
                 try:
                     data = yaml.load(open(file_path, 'r'), Loader=yaml.CLoader)
                 except ScannerError as se:
@@ -52,7 +47,6 @@
                 except ScannerError as se: #pragma: no cover
                     self.add_validation_message(ValidationMessage(file=file_path, message=str(se))) #pragma: no cover
                     return False #pragma: no cover
->>>>>>> 5f290945
 
         try:
             validate(data, schema)
