import os

import pytest

from hepdata_validator.full_submission_validator import FullSubmissionValidator, SchemaType


@pytest.fixture(scope="module")
def data_path():
    base_dir = os.path.dirname(os.path.realpath(__file__))
    return os.path.join(base_dir, 'test_data')


@pytest.fixture()
def validator_v0():
    return FullSubmissionValidator(schema_version='0.1.0')


@pytest.fixture()
def validator_v1():
    return FullSubmissionValidator(schema_version='1.1.0')


def test_valid_submission_dir(validator_v1, data_path, capsys):
    submission_dir = os.path.join(data_path, 'TestHEPSubmission')
    is_valid = validator_v1.validate(directory=submission_dir)
    assert is_valid

    validator_v1.print_valid_files()
    out, err = capsys.readouterr()
    assert out == """	 {0}/submission.yaml is valid HEPData submission YAML.
	 {0}/data1.yaml is valid HEPData data YAML.
	 {0}/data2.yaml is valid HEPData data YAML.
	 {0}/data3.yaml is valid HEPData data YAML.
	 {0}/data4.yaml is valid HEPData data YAML.
	 {0}/data5.yaml is valid HEPData data YAML.
	 {0}/data6.yaml is valid HEPData data YAML.
	 {0}/data7.yaml is valid HEPData data YAML.
	 {0}/data8.yaml is valid HEPData data YAML.
""".format(submission_dir)


def test_valid_submission_zip(validator_v1, data_path, capsys):
    submission_zip = os.path.join(data_path, 'TestHEPSubmission.zip')
    is_valid = validator_v1.validate(archive=submission_zip)
    assert is_valid

    validator_v1.print_valid_files()
    out, err = capsys.readouterr()
    lines = out.splitlines()
    assert lines[0].strip() == "TestHEPSubmission/submission.yaml is valid HEPData submission YAML."
    for i in list(range(1, 8)):
        assert lines[i].strip() == f'TestHEPSubmission/data{i}.yaml is valid HEPData data YAML.'


def test_valid_single_yaml(validator_v1, data_path, capsys):
    submission_file = os.path.join(data_path, '1512299.yaml')
    is_valid = validator_v1.validate(file=submission_file)
    assert is_valid
    assert validator_v1.valid_files == {SchemaType.SINGLE_YAML: [submission_file]}
    validator_v1.print_valid_files()
    out, err = capsys.readouterr()
    assert out.strip() == f"{submission_file} is valid HEPData single file YAML."


def test_valid_single_yaml_gzip(validator_v1, data_path, capsys):
    submission_file = os.path.join(data_path, '1512299.yaml.gz')
    is_valid = validator_v1.validate(file=submission_file)
    assert is_valid
    assert SchemaType.SINGLE_YAML in validator_v1.valid_files
    assert validator_v1.valid_files[SchemaType.SINGLE_YAML][0] == '1512299.yaml'
    validator_v1.print_valid_files()
    out, err = capsys.readouterr()
    assert out.strip() == "1512299.yaml is valid HEPData single file YAML."


def test_valid_submission_dir_remote_schema(validator_v1, data_path, capsys):
    submission_dir = os.path.join(data_path, 'TestRemoteSubmission')
    is_valid = validator_v1.validate(directory=submission_dir)
    assert is_valid

    validator_v1.print_valid_files()
    out, err = capsys.readouterr()
    assert out == """	 {0}/submission.yaml is valid HEPData submission YAML.
	 {0}/valid_file_custom_remote.json is valid against schema https://scikit-hep.org/pyhf/schemas/1.0.0/workspace.json.
""".format(submission_dir)


def test_valid_submission_dir_remote_schema_no_autoloading(data_path):
    validator = FullSubmissionValidator(schema_version='1.1.0', autoload_remote_schemas=False)
    submission_dir = os.path.join(data_path, 'TestRemoteSubmission')

    # Validate without pre-loading schemas - should get an error
    is_valid = validator.validate(directory=submission_dir)
    assert not is_valid
    messages = validator.get_messages(os.path.join(submission_dir, 'submission.yaml'))
    assert len(messages) == 1
    assert messages[0].message == \
        "Autoloading of remote schema https://scikit-hep.org/pyhf/schemas/1.0.0/workspace.json is not allowed."

    # Load remote schema and try again
    validator.clear_all()
    validator.load_remote_schema(schema_url='https://scikit-hep.org/pyhf/schemas/1.0.0/workspace.json')
    is_valid = validator.validate(directory=submission_dir)
    assert is_valid


def test_valid_submission_dir_remote_schema_multiple_loads():
    validator = FullSubmissionValidator(schema_version='1.1.0', autoload_remote_schemas=False)

    # Load schema once - should be fine
    validator.load_remote_schema(base_url="https://scikit-hep.org/pyhf/schemas/1.0.0", schema_name="workspace.json")
    assert len(validator._data_file_validator.custom_data_schemas) == 1
    assert "https://scikit-hep.org/pyhf/schemas/1.0.0/workspace.json" in validator._data_file_validator.custom_data_schemas

    # Load same schema again (via URL this time) - should not add anything to custom_data_schemas
    validator.load_remote_schema(schema_url='https://scikit-hep.org/pyhf/schemas/1.0.0/workspace.json')
    assert len(validator._data_file_validator.custom_data_schemas) == 1
    assert "https://scikit-hep.org/pyhf/schemas/1.0.0/workspace.json" in validator._data_file_validator.custom_data_schemas


def test_invalid_input(validator_v1, data_path, capsys):
    # Invalid file
    is_valid = validator_v1.validate(file='notafile')
    assert not is_valid
    assert validator_v1.valid_files == {}
    validator_v1.print_errors('notafile')
    out, err = capsys.readouterr()
    lines = out.splitlines()
    assert lines[0].strip() == "error - File notafile does not exist."

    # Invalid directory
    is_valid = validator_v1.validate(directory='notadirectory')
    assert not is_valid
    assert validator_v1.valid_files == {}
    validator_v1.print_errors('notadirectory')
    out, err = capsys.readouterr()
    lines = out.splitlines()
    assert lines[0].strip() == "error - Directory notadirectory does not exist."

    # Invalid zip (does not exist)
    is_valid = validator_v1.validate(archive='notanarchive')
    assert not is_valid
    assert validator_v1.valid_files == {}
    validator_v1.print_errors('notanarchive')
    out, err = capsys.readouterr()
    lines = out.splitlines()
    assert lines[0].strip() == "error - File notanarchive does not exist."

    # Invalid zip (not a zip)
    file = os.path.join(data_path, 'valid_submission.yaml')
    is_valid = validator_v1.validate(archive=file)
    assert not is_valid
    assert validator_v1.valid_files == {}
    validator_v1.print_errors(file)
    out, err = capsys.readouterr()
    lines = out.splitlines()
    assert lines[0].strip() == f"error - Unable to extract file {file}. Error was: Unknown archive format '{file}'"


def test_missing_submission(validator_v1, data_path, capsys):
    # Use current directory (no submission.yaml)
    is_valid = validator_v1.validate()
    assert not is_valid
    assert validator_v1.valid_files == {}
    validator_v1.print_errors('./submission.yaml')
    out, err = capsys.readouterr()
    lines = out.splitlines()
    assert lines[0].strip() == "error - No submission.yaml file found in submission."

    # Zip without submission.yaml
    file = os.path.join(data_path, 'valid_submission.zip')
    validator_v1.validate(archive=file)
    assert not is_valid
    assert validator_v1.valid_files == {}
    validator_v1.print_errors(file)
    out, err = capsys.readouterr()
    lines = out.splitlines()
    assert lines[0].strip() == "error - No submission.yaml file found in submission."


def test_invalid_submission(validator_v1, data_path, capsys):
    file = os.path.join(data_path, 'invalid_submission.yaml')
    is_valid = validator_v1.validate(file=file)
    assert not is_valid
    assert validator_v1.valid_files == {}
    validator_v1.print_errors(file)
    out, err = capsys.readouterr()
    lines = out.splitlines()
    assert lines[0].strip() == f"error - {file} is invalid HEPData YAML."
    assert lines[1].strip().startswith("error - 'values' is a required property in 'keywords[0]'")


def test_invalid_data_single_file(validator_v1, data_path, capsys):
    file = os.path.join(data_path, '1512299_invalid.yaml')
    is_valid = validator_v1.validate(file=file)
    assert not is_valid
    assert validator_v1.valid_files == {}
    validator_v1.print_errors(file)
    out, err = capsys.readouterr()
    lines = out.splitlines()
    assert lines[0].strip() == f"error - {file} (Table 1) is invalid HEPData YAML."
    assert lines[1].strip().startswith("error - Additional properties are not allowed ('errorss' was unexpected) in 'dependent_variables[0].values[0]'")


def test_invalid_data_single_file_gzip(validator_v1, data_path, capsys):
    file = os.path.join(data_path, '1512299_invalid.yaml.gz')
    is_valid = validator_v1.validate(file=file)
    assert not is_valid
    assert validator_v1.valid_files == {}
    validator_v1.print_errors(file)
    out, err = capsys.readouterr()
    lines = out.splitlines()
    assert lines[0].strip().startswith(f"error - Unable to extract file {file}. Error was: Not a gzipped file")


def test_invalid_yaml_single_file_gzip(validator_v1, data_path, capsys):
    # Check error messages don't contain temp dir
    file = os.path.join(data_path, '1512299_invalid_yaml.yaml.gz')
    is_valid = validator_v1.validate(file=file)
    assert not is_valid
    assert validator_v1.valid_files == {}
    validator_v1.print_errors('1512299_invalid_yaml.yaml')
    out, err = capsys.readouterr()
    assert out.strip().startswith("""error - There was a problem parsing the file:
		while parsing a flow mapping
		  in "1512299_invalid_yaml.yaml", line 7, column 11""")
    # message is different in libyaml and non-libyaml versions but this is in both
    assert "expected ',' or '}'" in out
    assert out.strip().endswith('in "1512299_invalid_yaml.yaml", line 8, column 3')


def test_invalid_single_file_data_file(validator_v1, data_path, capsys):
    # Check that passing a data file as a single file does not validate
    file = os.path.join(data_path, 'valid_file.yaml')
    is_valid = validator_v1.validate(file=file)
    assert not is_valid
    assert validator_v1.valid_files == {}
    validator_v1.print_errors(file)
    out, err = capsys.readouterr()
    lines = out.splitlines()
    assert lines[0].strip() == f"error - {file} is invalid HEPData YAML."
    assert lines[1].strip().startswith("error - There should be at least one document matching the submission schema.")


def test_invalid_data_directory(validator_v1, data_path, capsys):
    dir = os.path.join(data_path, 'TestHEPSubmission_invalid')
    is_valid = validator_v1.validate(directory=dir)
    assert not is_valid
    expected_valid_files = [os.path.join(dir, f) for f in [
        'data1.yaml', 'data4.yaml', 'data5.yaml', 'data6.yaml', 'data7.yaml', '._data9.yaml', 'data10.yaml'
    ]]
    assert validator_v1.valid_files == {SchemaType.DATA: expected_valid_files}
    assert validator_v1.has_errors
    # Check errors directly rather than with print so we can check they're allocated to the right file
    errors = validator_v1.get_messages()
    expected_file_names = [
        os.path.join(dir, 'submission.yaml'),
        os.path.join(dir, 'data3.yaml'),
        os.path.join(dir, 'data8.yaml'),
        os.path.join(dir, 'figFigure8B.png'),
        os.path.join(dir, '._data10.yaml'),
        os.path.join(dir, '._data11.yaml'),
        os.path.join(dir, 'data11.yaml'),
    ]
    assert set(errors.keys()) == set(expected_file_names)
    assert errors[expected_file_names[0]][0].message == "Name of data_file 'mydirectory/data2.yaml' should not contain '/'."
    assert errors[expected_file_names[0]][1].message == "Location of 'additional_resources' file '../TestHEPSubmission/figFigure8B.png' should not contain '/'."
<<<<<<< HEAD
    assert errors[expected_file_names[0]][2].message == "Missing 'additional_resources' file 'figFigure9A.png'."
    assert errors[expected_file_names[1]][0].message == "Missing data_file 'data3.yaml'."
    assert errors[expected_file_names[2]][0].message == f"""There was a problem parsing the file:
		while parsing a block mapping
		  in "{dir}/data8.yaml", line 1, column 1
		did not find expected key
		  in "{dir}/data8.yaml", line 9, column 3"""
    assert errors[expected_file_names[3]][0].message == "figFigure8B.png is not referenced in the submission."
=======
    assert errors[expected_file_names[0]][2].message == f"Missing 'additional_resources' file 'figFigure9A.png'."
    assert errors[expected_file_names[1]][0].message == f"Missing data_file 'data3.yaml'."
    assert errors[expected_file_names[2]][0].message.startswith(f"""There was a problem parsing the file:
		while parsing a block mapping
		  in "{dir}/data8.yaml", line 1, column 1""")
    # message differs depending on whether libyaml is used
    assert "did not find expected key" in errors[expected_file_names[2]][0].message or \
           "expected <block end>, but found '<block mapping start>'" in errors[expected_file_names[2]][0].message
    assert errors[expected_file_names[2]][0].message.endswith(f'in "{dir}/data8.yaml", line 9, column 3')
    assert errors[expected_file_names[3]][0].message == f"figFigure8B.png is not referenced in the submission."
>>>>>>> 73536c0e
    assert len(errors[expected_file_names[4]]) == 2
    assert errors[expected_file_names[4]][0].message == "._data10.yaml is not referenced in the submission."
    assert errors[expected_file_names[4]][1].message == "._data10.yaml might be a file created by tar on MacOS. Set COPYFILE_DISABLE=1 before creating the archive."
    assert errors[expected_file_names[4]][1].level == 'hint'
    assert errors[expected_file_names[5]][0].message == "._data11.yaml is not referenced in the submission."
    assert errors[expected_file_names[6]][0].message == "Size of data_file 'data11.yaml' (12180000 bytes) is bigger than the limit of 10485760 bytes. Try adding the file as an additional_resource instead."


def test_invalid_archive(validator_v1, data_path):#, capsys):
    archive = os.path.join(data_path, 'TestHEPSubmission_invalid.zip')
    dir = 'TestHEPSubmission_invalid'
    is_valid = validator_v1.validate(archive=archive)
    assert not is_valid
    expected_valid_files = [os.path.join(dir, f) for f in [
        'data1.yaml', 'data4.yaml', 'data5.yaml', 'data6.yaml', 'data7.yaml', '._data9.yaml', 'data10.yaml'
    ]]
    assert validator_v1.valid_files == {SchemaType.DATA: expected_valid_files}
    assert validator_v1.has_errors
    # Check errors directly rather than with print so we can check they're allocated to the right file
    errors = validator_v1.get_messages()
    expected_file_names = [
        os.path.join(dir, 'submission.yaml'),
        os.path.join(dir, 'data3.yaml'),
        os.path.join(dir, 'data8.yaml'),
        os.path.join(dir, 'figFigure8B.png'),
        os.path.join(dir, '._data10.yaml'),
        os.path.join(dir, '._data11.yaml')
    ]
    assert set(errors.keys()) == set(expected_file_names)
    assert errors[expected_file_names[0]][0].message == "Name of data_file 'mydirectory/data2.yaml' should not contain '/'."
    assert errors[expected_file_names[0]][1].message == "Location of 'additional_resources' file '../TestHEPSubmission/figFigure8B.png' should not contain '/'."
    assert errors[expected_file_names[0]][2].message == f"Missing 'additional_resources' file 'figFigure9A.png'."
    assert errors[expected_file_names[1]][0].message == f"Missing data_file 'data3.yaml'."
    assert errors[expected_file_names[2]][0].message.startswith(f"""There was a problem parsing the file:
		while parsing a block mapping
		  in "{dir}/data8.yaml", line 1, column 1""")
    # message differs depending on whether libyaml is used
    assert "did not find expected key" in errors[expected_file_names[2]][0].message or \
           "expected <block end>, but found '<block mapping start>'" in errors[expected_file_names[2]][0].message
    assert errors[expected_file_names[2]][0].message.endswith(f'in "{dir}/data8.yaml", line 9, column 3')
    assert errors[expected_file_names[3]][0].message == f"figFigure8B.png is not referenced in the submission."
    assert len(errors[expected_file_names[4]]) == 2
    assert errors[expected_file_names[4]][0].message == f"._data10.yaml is not referenced in the submission."
    assert errors[expected_file_names[4]][1].message == f"._data10.yaml might be a file created by tar on MacOS. Set COPYFILE_DISABLE=1 before creating the archive."
    assert errors[expected_file_names[4]][1].level == 'hint'
    assert errors[expected_file_names[5]][0].message == f"._data11.yaml is not referenced in the submission."


def test_invalid_syntax_submission(validator_v1, data_path, capsys):
    file = os.path.join(data_path, 'invalid_syntax_submission.yaml')
    is_valid = validator_v1.validate(file=file)
    assert not is_valid
    assert validator_v1.valid_files == {}
    validator_v1.print_errors(file)
    out, err = capsys.readouterr()
    assert out.strip() == f"""error - There was a problem parsing the file:
		while scanning a simple key
		  in "{file}", line 9, column 1
		could not find expected ':'
		  in "{file}", line 10, column 1"""


def test_invalid_remote_schema_load(validator_v1):
    with pytest.raises(ValueError) as excinfo:
        validator_v1.load_remote_schema()

    assert str(excinfo.value) == "Must provide EITHER schema_url OR both base_url and schema_name"

    with pytest.raises(ValueError) as excinfo:
        validator_v1.load_remote_schema(schema_name="my_schema_name")

    assert str(excinfo.value) == "Must provide EITHER schema_url OR both base_url and schema_name"


def test_invalid_remote_schema(validator_v1, data_path, capsys):
    submission_dir = os.path.join(data_path, 'TestRemoteSubmission_invalid')
    file = os.path.join(submission_dir, 'submission.yaml')
    is_valid = validator_v1.validate(directory=submission_dir)
    assert not is_valid

    # Check errors directly rather than with print so we can check they're allocated to the right file
    errors = validator_v1.get_messages()
    expected_file_names = [
        os.path.join(submission_dir, 'submission.yaml'),
        os.path.join(submission_dir, 'invalid_file_custom_remote.json')
    ]
    assert set(errors.keys()) == set(expected_file_names)
    assert errors[expected_file_names[0]][0].message == 'Remote schema https://hepdata.net/notarealproject/schemas/v0.0.0/thisisnotarealfile.json not found.'
    assert errors[expected_file_names[1]][0].message == f"{submission_dir}/invalid_file_custom_remote.json is invalid against schema https://scikit-hep.org/pyhf/schemas/1.0.0/workspace.json."

    validator_v1.print_errors(file)
    out, err = capsys.readouterr()
    assert out == """	 error - Remote schema https://hepdata.net/notarealproject/schemas/v0.0.0/thisisnotarealfile.json not found.
"""


def test_clear_all(validator_v1):
    """
    Tests the SubmissionFileValidator V1 clear messages function
    """

    validator_v1.messages = {'full': 'non-empty'}
    validator_v1.submission_docs = ['doc1', 'doc2']
    validator_v1.valid_files = {'a': ['valid_file']}
    validator_v1._submission_file_validator.messages = {'submission': 'non-empty'}
    validator_v1._data_file_validator.messages = {'data': 'non-empty'}
    validator_v1.clear_all()

    assert len(validator_v1.get_messages()) == 0
    assert len(validator_v1._submission_file_validator.get_messages()) == 0
    assert len(validator_v1._data_file_validator.get_messages()) == 0
    assert len(validator_v1.valid_files) == 0
    assert validator_v1.submission_docs is None


def test_v0_schema(validator_v1, validator_v0, data_path, capsys):
    submission_dir = os.path.join(data_path, 'TestHEPSubmission_v0')

    # Should be invalid with v1 validator
    is_valid = validator_v1.validate(directory=submission_dir)
    assert not is_valid

    # Should be valid with v0 validator
    is_valid = validator_v0.validate(directory=submission_dir)
    assert is_valid<|MERGE_RESOLUTION|>--- conflicted
+++ resolved
@@ -266,18 +266,8 @@
     assert set(errors.keys()) == set(expected_file_names)
     assert errors[expected_file_names[0]][0].message == "Name of data_file 'mydirectory/data2.yaml' should not contain '/'."
     assert errors[expected_file_names[0]][1].message == "Location of 'additional_resources' file '../TestHEPSubmission/figFigure8B.png' should not contain '/'."
-<<<<<<< HEAD
     assert errors[expected_file_names[0]][2].message == "Missing 'additional_resources' file 'figFigure9A.png'."
     assert errors[expected_file_names[1]][0].message == "Missing data_file 'data3.yaml'."
-    assert errors[expected_file_names[2]][0].message == f"""There was a problem parsing the file:
-		while parsing a block mapping
-		  in "{dir}/data8.yaml", line 1, column 1
-		did not find expected key
-		  in "{dir}/data8.yaml", line 9, column 3"""
-    assert errors[expected_file_names[3]][0].message == "figFigure8B.png is not referenced in the submission."
-=======
-    assert errors[expected_file_names[0]][2].message == f"Missing 'additional_resources' file 'figFigure9A.png'."
-    assert errors[expected_file_names[1]][0].message == f"Missing data_file 'data3.yaml'."
     assert errors[expected_file_names[2]][0].message.startswith(f"""There was a problem parsing the file:
 		while parsing a block mapping
 		  in "{dir}/data8.yaml", line 1, column 1""")
@@ -285,8 +275,7 @@
     assert "did not find expected key" in errors[expected_file_names[2]][0].message or \
            "expected <block end>, but found '<block mapping start>'" in errors[expected_file_names[2]][0].message
     assert errors[expected_file_names[2]][0].message.endswith(f'in "{dir}/data8.yaml", line 9, column 3')
-    assert errors[expected_file_names[3]][0].message == f"figFigure8B.png is not referenced in the submission."
->>>>>>> 73536c0e
+    assert errors[expected_file_names[3]][0].message == "figFigure8B.png is not referenced in the submission."
     assert len(errors[expected_file_names[4]]) == 2
     assert errors[expected_file_names[4]][0].message == "._data10.yaml is not referenced in the submission."
     assert errors[expected_file_names[4]][1].message == "._data10.yaml might be a file created by tar on MacOS. Set COPYFILE_DISABLE=1 before creating the archive."
